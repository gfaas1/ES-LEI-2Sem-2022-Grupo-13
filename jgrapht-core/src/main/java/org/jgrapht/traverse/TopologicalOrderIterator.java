/*
 * (C) Copyright 2004-2017, by Marden Neubert and Contributors.
 *
 * JGraphT : a free Java graph-theory library
 *
 * This program and the accompanying materials are dual-licensed under
 * either
 *
 * (a) the terms of the GNU Lesser General Public License version 2.1
 * as published by the Free Software Foundation, or (at your option) any
 * later version.
 *
 * or (per the licensee's choosing)
 *
 * (b) the terms of the Eclipse Public License v1.0 as published by
 * the Eclipse Foundation.
 */
package org.jgrapht.traverse;

import java.util.*;

import org.jgrapht.*;
import org.jgrapht.util.*;

/**
 * A topological ordering iterator for a directed acyclic graph.
 * 
 * <p>
 * A topological order is a permutation <tt>p</tt> of the vertices of a graph such that an edge
 * <tt>(i,j)</tt> implies that <tt>i</tt> appears before <tt>j</tt> in <tt>p</tt>. For more
 * information see <a href="https://en.wikipedia.org/wiki/Topological_sorting">wikipedia</a> or
 * <a href="http://mathworld.wolfram.com/TopologicalSort.html">wolfram</a>.
 *
 * <p>
 * The iterator crosses components but does not track them, it only tracks visited vertices. The
 * iterator will detect (at some point) if the graph is not a directed acyclic graph and throw a
 * {@link IllegalArgumentException}.
 * 
 * <p>
 * For this iterator to work correctly the graph must not be modified during iteration. Currently
 * there are no means to ensure that, nor to fail-fast. The results of such modifications are
 * undefined.
 *
 * @param <V> the graph vertex type
 * @param <E> the graph edge type
 *
 * @author Marden Neubert
 * @author Dimitrios Michail
 * @since December 2004
 */
public class TopologicalOrderIterator<V, E>
    extends AbstractGraphIterator<V, E>
{
    private static final String GRAPH_IS_NOT_A_DAG = "Graph is not a DAG";

    private Queue<V> queue;
    private Map<V, ModifiableInteger> inDegreeMap;
    private int remainingVertices;
    private V cur;

    /**
     * Construct a topological order iterator.
     * 
     * <p>
     * Traversal will start at one of the graph's <i>sources</i>. See the definition of source at
     * <a href="http://mathworld.wolfram.com/Source.html">
     * http://mathworld.wolfram.com/Source.html</a>. In case of partial order, tie-breaking is
     * arbitrary.
     *
     * @param graph the directed graph to be iterated
     */
<<<<<<< HEAD
    public TopologicalOrderIterator(DirectedGraph<V, E> graph)
=======
    public TopologicalOrderIterator(Graph<V, E> dg)
>>>>>>> f48a5e79
    {
        this(graph, (Comparator<V>) null);
    }

    /**
     * Construct a topological order iterator.
     * 
     * Creates a new topological order iterator over the directed graph specified, with a
     * user-supplied queue implementation to allow customized control over tie-breaking in case of
     * partial order. Traversal will start at one of the graph's <i>sources</i>. See the definition
     * of source at <a href="http://mathworld.wolfram.com/Source.html">
     * http://mathworld.wolfram.com/Source.html</a>.
     *
     * @param graph the directed graph to be iterated.
     * @param queue queue to use for tie-break in case of partial order (e.g. a PriorityQueue can be
     *        used to break ties according to vertex priority); must be initially empty
     * @deprecated in favor of {@link #TopologicalOrderIterator(DirectedGraph, Comparator)}
     */
<<<<<<< HEAD
    @Deprecated
    public TopologicalOrderIterator(DirectedGraph<V, E> graph, Queue<V> queue)
=======
    public TopologicalOrderIterator(Graph<V, E> dg, Queue<V> queue)
>>>>>>> f48a5e79
    {
        super(graph);

<<<<<<< HEAD
        this.queue = Objects.requireNonNull(queue, "Queue must not be null");
        if (!queue.isEmpty()) {
            throw new IllegalArgumentException("Queue must be empty");
        }
=======
    // NOTE: This is a hack to deal with the fact that CrossComponentIterator
    // needs to know the start vertex in its constructor
    private TopologicalOrderIterator(
        Graph<V, E> dg, Queue<V> queue, Map<V, ModifiableInteger> inDegreeMap)
    {
        this(dg, initialize(dg, queue, inDegreeMap));
        this.queue = queue;
        this.inDegreeMap = inDegreeMap;
>>>>>>> f48a5e79

        // count in-degrees
        this.inDegreeMap = new HashMap<>();
        for (V v : graph.vertexSet()) {
            int d = 0;
            for (E e : specifics.incomingEdgesOf(v)) {
                V u = Graphs.getOppositeVertex(graph, e, v);
                if (v.equals(u)) {
                    throw new IllegalArgumentException(GRAPH_IS_NOT_A_DAG);
                }
                d++;
            }
            inDegreeMap.put(v, new ModifiableInteger(d));
            if (d == 0) {
                queue.offer(v);
            }
        }

<<<<<<< HEAD
        // record vertices count
        this.remainingVertices = graph.vertexSet().size();
=======
    // NOTE: This is intentionally private, because starting the sort "in the
    // middle" doesn't make sense.
    private TopologicalOrderIterator(Graph<V, E> dg, V start)
    {
        super(dg, start);
>>>>>>> f48a5e79
    }

    /**
     * Construct a topological order iterator.
     * 
     * <p>
     * Traversal will start at one of the graph's <i>sources</i>. See the definition of source at
     * <a href="http://mathworld.wolfram.com/Source.html">
     * http://mathworld.wolfram.com/Source.html</a>. In case of partial order, a comparator is used
     * to break ties.
     *
     * @param graph the directed graph to be iterated
     * @param comparator comparator in order to break ties in case of partial order
     */
    public TopologicalOrderIterator(DirectedGraph<V, E> graph, Comparator<V> comparator)
    {
        super(graph);

        // create queue
        if (comparator == null) {
            this.queue = new LinkedList<>();
        } else {
            this.queue = new PriorityQueue<>(comparator);
        }

        // count in-degrees
        this.inDegreeMap = new HashMap<>();
        for (V v : graph.vertexSet()) {
            int d = 0;
            for (E e : specifics.incomingEdgesOf(v)) {
                V u = Graphs.getOppositeVertex(graph, e, v);
                if (v.equals(u)) {
                    throw new IllegalArgumentException(GRAPH_IS_NOT_A_DAG);
                }
                d++;
            }
            inDegreeMap.put(v, new ModifiableInteger(d));
            if (d == 0) {
                queue.offer(v);
            }
        }

        // record vertices count
        this.remainingVertices = graph.vertexSet().size();
    }

    /**
     * {@inheritDoc}
     * 
     * Always returns true since the iterator does not care about components.
     */
    @Override
    public boolean isCrossComponentTraversal()
    {
        return true;
    }

    /**
     * {@inheritDoc}
     * 
     * Trying to disable the cross components nature of this iterator will result into throwing a
     * {@link IllegalArgumentException}.
     */
    @Override
    public void setCrossComponentTraversal(boolean crossComponentTraversal)
    {
        if (!crossComponentTraversal) {
            throw new IllegalArgumentException("Iterator is always cross-component");
        }
    }

    @Override
    public boolean hasNext()
    {
        if (cur != null) {
            return true;
        }
        cur = advance();
        if (cur != null && nListeners != 0) {
            fireVertexTraversed(createVertexTraversalEvent(cur));
        }
        return cur != null;
    }

<<<<<<< HEAD
    @Override
    public V next()
    {
        if (!hasNext()) {
            throw new NoSuchElementException();
=======
    /**
     * Initializes the internal traversal object structure. Sets up the internal queue with the
     * directed graph vertices and creates the control structure for the in-degrees.
     *
     * @param dg the directed graph to be iterated.
     * @param queue initializer for queue
     * @param inDegreeMap initializer for inDegreeMap
     *
     * @return start vertex
     */
    private static <V,
        E> V initialize(Graph<V, E> dg, Queue<V> queue, Map<V, ModifiableInteger> inDegreeMap)
    {
        GraphTests.requireDirected(dg);

        for (V vertex : dg.vertexSet()) {
            int inDegree = dg.inDegreeOf(vertex);
            inDegreeMap.put(vertex, new ModifiableInteger(inDegree));

            if (inDegree == 0) {
                queue.offer(vertex);
            }
>>>>>>> f48a5e79
        }
        V result = cur;
        cur = null;
        if (nListeners != 0) {
            fireVertexFinished(createVertexTraversalEvent(result));
        }
        return result;
    }

    private V advance()
    {
        V result = queue.poll();

        if (result != null) {
            for (E e : specifics.edgesOf(result)) {
                V other = Graphs.getOppositeVertex(graph, e, result);

                ModifiableInteger inDegree = inDegreeMap.get(other);
                if (inDegree.value > 0) {
                    inDegree.value--;

                    if (inDegree.value == 0) {
                        queue.offer(other);
                    }
                }
            }

            --remainingVertices;
        } else {
            /*
             * Still expecting some vertices, but no vertex has zero degree.
             */
            if (remainingVertices > 0) {
                throw new IllegalArgumentException(GRAPH_IS_NOT_A_DAG);
            }
        }

        return result;
    }

}

// End TopologicalOrderIterator.java<|MERGE_RESOLUTION|>--- conflicted
+++ resolved
@@ -69,11 +69,7 @@
      *
      * @param graph the directed graph to be iterated
      */
-<<<<<<< HEAD
-    public TopologicalOrderIterator(DirectedGraph<V, E> graph)
-=======
-    public TopologicalOrderIterator(Graph<V, E> dg)
->>>>>>> f48a5e79
+    public TopologicalOrderIterator(Graph<V, E> graph)
     {
         this(graph, (Comparator<V>) null);
     }
@@ -90,38 +86,24 @@
      * @param graph the directed graph to be iterated.
      * @param queue queue to use for tie-break in case of partial order (e.g. a PriorityQueue can be
      *        used to break ties according to vertex priority); must be initially empty
-     * @deprecated in favor of {@link #TopologicalOrderIterator(DirectedGraph, Comparator)}
-     */
-<<<<<<< HEAD
+     * @deprecated in favor of {@link #TopologicalOrderIterator(Graph, Comparator)}
+     */
     @Deprecated
-    public TopologicalOrderIterator(DirectedGraph<V, E> graph, Queue<V> queue)
-=======
-    public TopologicalOrderIterator(Graph<V, E> dg, Queue<V> queue)
->>>>>>> f48a5e79
+    public TopologicalOrderIterator(Graph<V, E> graph, Queue<V> queue)
     {
         super(graph);
-
-<<<<<<< HEAD
+        GraphTests.requireDirected(graph);
+
         this.queue = Objects.requireNonNull(queue, "Queue must not be null");
         if (!queue.isEmpty()) {
             throw new IllegalArgumentException("Queue must be empty");
         }
-=======
-    // NOTE: This is a hack to deal with the fact that CrossComponentIterator
-    // needs to know the start vertex in its constructor
-    private TopologicalOrderIterator(
-        Graph<V, E> dg, Queue<V> queue, Map<V, ModifiableInteger> inDegreeMap)
-    {
-        this(dg, initialize(dg, queue, inDegreeMap));
-        this.queue = queue;
-        this.inDegreeMap = inDegreeMap;
->>>>>>> f48a5e79
 
         // count in-degrees
         this.inDegreeMap = new HashMap<>();
         for (V v : graph.vertexSet()) {
             int d = 0;
-            for (E e : specifics.incomingEdgesOf(v)) {
+            for (E e : graph.incomingEdgesOf(v)) {
                 V u = Graphs.getOppositeVertex(graph, e, v);
                 if (v.equals(u)) {
                     throw new IllegalArgumentException(GRAPH_IS_NOT_A_DAG);
@@ -134,16 +116,8 @@
             }
         }
 
-<<<<<<< HEAD
         // record vertices count
         this.remainingVertices = graph.vertexSet().size();
-=======
-    // NOTE: This is intentionally private, because starting the sort "in the
-    // middle" doesn't make sense.
-    private TopologicalOrderIterator(Graph<V, E> dg, V start)
-    {
-        super(dg, start);
->>>>>>> f48a5e79
     }
 
     /**
@@ -158,9 +132,10 @@
      * @param graph the directed graph to be iterated
      * @param comparator comparator in order to break ties in case of partial order
      */
-    public TopologicalOrderIterator(DirectedGraph<V, E> graph, Comparator<V> comparator)
+    public TopologicalOrderIterator(Graph<V, E> graph, Comparator<V> comparator)
     {
         super(graph);
+        GraphTests.requireDirected(graph);
 
         // create queue
         if (comparator == null) {
@@ -173,7 +148,7 @@
         this.inDegreeMap = new HashMap<>();
         for (V v : graph.vertexSet()) {
             int d = 0;
-            for (E e : specifics.incomingEdgesOf(v)) {
+            for (E e : graph.incomingEdgesOf(v)) {
                 V u = Graphs.getOppositeVertex(graph, e, v);
                 if (v.equals(u)) {
                     throw new IllegalArgumentException(GRAPH_IS_NOT_A_DAG);
@@ -228,37 +203,13 @@
         return cur != null;
     }
 
-<<<<<<< HEAD
     @Override
     public V next()
     {
         if (!hasNext()) {
             throw new NoSuchElementException();
-=======
-    /**
-     * Initializes the internal traversal object structure. Sets up the internal queue with the
-     * directed graph vertices and creates the control structure for the in-degrees.
-     *
-     * @param dg the directed graph to be iterated.
-     * @param queue initializer for queue
-     * @param inDegreeMap initializer for inDegreeMap
-     *
-     * @return start vertex
-     */
-    private static <V,
-        E> V initialize(Graph<V, E> dg, Queue<V> queue, Map<V, ModifiableInteger> inDegreeMap)
-    {
-        GraphTests.requireDirected(dg);
-
-        for (V vertex : dg.vertexSet()) {
-            int inDegree = dg.inDegreeOf(vertex);
-            inDegreeMap.put(vertex, new ModifiableInteger(inDegree));
-
-            if (inDegree == 0) {
-                queue.offer(vertex);
-            }
->>>>>>> f48a5e79
-        }
+        }
+
         V result = cur;
         cur = null;
         if (nListeners != 0) {
@@ -272,7 +223,7 @@
         V result = queue.poll();
 
         if (result != null) {
-            for (E e : specifics.edgesOf(result)) {
+            for (E e : graph.outgoingEdgesOf(result)) {
                 V other = Graphs.getOppositeVertex(graph, e, result);
 
                 ModifiableInteger inDegree = inDegreeMap.get(other);
